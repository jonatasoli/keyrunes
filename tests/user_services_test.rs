use anyhow::Result;
use async_trait::async_trait;
use chrono::Utc;
use keyrunes::UserGroup;
use keyrunes::domain::user::{Email, Password};
use keyrunes::group_service::{CreateGroupRequest, GroupService};
use keyrunes::repository::{Group, NewUser, Policy, User, UserRepository};
use keyrunes::services::user_service::{RegisterRequest, UserService};
use keyrunes::user_service::CreateUserRequest;
use std::sync::{Arc, Mutex};
use uuid::Uuid;

type Store<T> = Arc<Mutex<Vec<T>>>;
type GroupStore = Store<Group>;
type UserGroupStore = Store<UserGroup>;

fn create_stores() -> (GroupStore, UserGroupStore) {
    let group_store = Arc::new(Mutex::new(Vec::new()));
    let user_group_store = Arc::new(Mutex::new(Vec::new()));

    // seed with admin and user groups
    group_store.lock().unwrap().push(Group {
        group_id: 0,
        external_id: Uuid::new_v4(),
        name: "superadmin".to_string(),
        description: Some("Admin group".to_string()),
        created_at: Utc::now(),
        updated_at: Utc::now(),
    });

    group_store.lock().unwrap().push(Group {
        group_id: 1,
        external_id: Uuid::new_v4(),
        name: "users".to_string(),
        description: Some("User group".to_string()),
        created_at: Utc::now(),
        updated_at: Utc::now(),
    });

    (group_store, user_group_store)
}

// Mock repository implementation
struct MockRepo {
    users: Mutex<Vec<User>>,
    group_store: GroupStore,
    user_group_store: UserGroupStore,
}

impl MockRepo {
    fn new(group_store: GroupStore, user_group_store: UserGroupStore) -> Self {
        Self {
            users: Mutex::new(Vec::new()),
            group_store,
            user_group_store,
        }
    }
}

#[async_trait]
impl UserRepository for MockRepo {
    async fn find_by_email(&self, email: &str) -> Result<Option<User>> {
        let users = self.users.lock().unwrap();
        Ok(users.iter().cloned().find(|u| u.email == email))
    }

    async fn find_by_username(&self, username: &str) -> Result<Option<User>> {
        let users = self.users.lock().unwrap();
        Ok(users.iter().cloned().find(|u| u.username == username))
    }

    async fn find_by_id(&self, user_id: i64) -> Result<Option<User>> {
        let users = self.users.lock().unwrap();
        Ok(users.iter().cloned().find(|u| u.user_id == user_id))
    }

    async fn insert_user(&self, new_user: NewUser) -> Result<User> {
        let mut users = self.users.lock().unwrap();
        let user = User {
            user_id: (users.len() + 1) as i64,
            external_id: new_user.external_id,
            email: new_user.email,
            username: new_user.username,
            password_hash: new_user.password_hash,
            first_login: new_user.first_login,
            created_at: Utc::now(),
            updated_at: Utc::now(),
        };
        users.push(user.clone());
        Ok(user)
    }

    async fn update_user_password(&self, user_id: i64, new_password_hash: &str) -> Result<()> {
        let mut users = self.users.lock().unwrap();
        if let Some(user) = users.iter_mut().find(|u| u.user_id == user_id) {
            user.password_hash = new_password_hash.to_string();
            user.updated_at = Utc::now();
        }
        Ok(())
    }

    async fn set_first_login(&self, user_id: i64, first_login: bool) -> Result<()> {
        let mut users = self.users.lock().unwrap();
        if let Some(user) = users.iter_mut().find(|u| u.user_id == user_id) {
            user.first_login = first_login;
            user.updated_at = Utc::now();
        }
        Ok(())
    }

    async fn get_user_groups(&self, user_id: i64) -> Result<Vec<Group>> {
        let groups = self.group_store.lock().unwrap();
        let user_groups = self.user_group_store.lock().unwrap();
        let user_groups: Vec<Group> = user_groups
            .iter()
<<<<<<< HEAD
            .filter(|ug| ug.user_id == user_id)
            .map(|ug| {
                groups
                    .iter()
                    .cloned()
                    .find(|g| ug.group_id == g.group_id)
                    .unwrap()
=======
            .filter(|(uid, _)| *uid == user_id)
            .map(|(_, gid)| Group {
                group_id: *gid,
                external_id: Uuid::new_v4(),
                name: if *gid == 1 {
                    "users".to_string()
                } else {
                    format!("group_{}", gid)
                },
                description: None,
                created_at: Utc::now(),
                updated_at: Utc::now(),
>>>>>>> 1c23a527
            })
            .collect();
        Ok(user_groups)
    }

    async fn get_user_policies(&self, _user_id: i64) -> Result<Vec<Policy>> {
        Ok(Vec::new())
    }

    async fn get_user_all_policies(&self, _user_id: i64) -> Result<Vec<Policy>> {
        Ok(Vec::new())
    }
}

// Mock Group Repository
struct MockGroupRepository {
    group_store: Store<Group>,
    user_group_store: Store<UserGroup>,
}

impl MockGroupRepository {
    fn new(group_store: GroupStore, user_group_store: UserGroupStore) -> Self {
        Self {
            group_store,
            user_group_store,
        }
    }
}

#[async_trait]
impl keyrunes::repository::GroupRepository for MockGroupRepository {
    async fn find_by_name(&self, name: &str) -> Result<Option<Group>> {
        let groups = self.group_store.lock().unwrap();
        let group = groups.iter().cloned().find(|g| g.name == name);
        Ok(group)
    }

    async fn find_by_id(&self, group_id: i64) -> Result<Option<Group>> {
        let groups = self.group_store.lock().unwrap();
        let group = groups.iter().cloned().find(|g| g.group_id == group_id);
        Ok(group)
    }

    async fn insert_group(&self, new_group: keyrunes::repository::NewGroup) -> Result<Group> {
        let mut groups = self.group_store.lock().unwrap();
        let group = Group {
            group_id: groups.len() as i64,
            external_id: new_group.external_id,
            name: new_group.name,
            description: new_group.description,
            created_at: Utc::now(),
            updated_at: Utc::now(),
        };
        groups.push(group.clone());
        Ok(group)
    }

    async fn list_groups(&self) -> Result<Vec<Group>> {
        Ok(self.group_store.lock().unwrap().clone())
    }

    async fn assign_user_to_group(
        &self,
        user_id: i64,
        group_id: i64,
        assigned_by: Option<i64>,
    ) -> Result<()> {
        let mut user_groups = self.user_group_store.lock().unwrap();
        user_groups.push(UserGroup {
            user_id,
            group_id,
            assigned_by,
            assigned_at: Utc::now(),
        });
        Ok(())
    }

    async fn remove_user_from_group(&self, user_id: i64, group_id: i64) -> Result<()> {
        let mut user_groups = self.user_group_store.lock().unwrap();
        user_groups.retain(|g| !(g.user_id == user_id && g.group_id == group_id));
        Ok(())
    }

    async fn get_group_policies(&self, _group_id: i64) -> Result<Vec<Policy>> {
        Ok(Vec::new())
    }
}

// Mock Password Reset Repository
struct MockPasswordResetRepository;

#[async_trait]
impl keyrunes::repository::PasswordResetRepository for MockPasswordResetRepository {
    async fn create_reset_token(
        &self,
        _token: keyrunes::repository::NewPasswordResetToken,
    ) -> Result<keyrunes::repository::PasswordResetToken> {
        unimplemented!()
    }

    async fn find_valid_token(
        &self,
        _token: &str,
    ) -> Result<Option<keyrunes::repository::PasswordResetToken>> {
        Ok(None)
    }

    async fn mark_token_used(&self, _token_id: i64) -> Result<()> {
        Ok(())
    }

    async fn cleanup_expired_tokens(&self) -> Result<()> {
        Ok(())
    }
}

#[tokio::test]
async fn test_register_and_login() {
    // Setup repositories
    let (group_store, user_groups_store) = create_stores();
    let user_repo = Arc::new(MockRepo::new(
        Arc::clone(&group_store),
        Arc::clone(&user_groups_store),
    ));
    let group_repo = Arc::new(MockGroupRepository::new(
        Arc::clone(&group_store),
        Arc::clone(&user_groups_store),
    ));
    let password_reset_repo = Arc::new(MockPasswordResetRepository);
    let jwt_service = Arc::new(keyrunes::services::jwt_service::JwtService::new(
        "test_secret",
    ));

    // Create service
    let service = UserService::new(
        user_repo.clone(),
        group_repo,
        password_reset_repo,
        jwt_service,
    );

    // Create registration request
    let req = RegisterRequest {
        email: "john@example.com".to_string(),
        username: "johndoe".to_string(),
        password: "Password123".to_string(),
<<<<<<< HEAD
        first_login: false, // Added missing field
=======
        first_login: Some(false), // Added missing field
>>>>>>> 1c23a527
    };

    // Test registration
    let auth_response = service.register(req.clone()).await.unwrap();
    assert_eq!(auth_response.user.email, "john@example.com");
    assert_eq!(auth_response.user.username, "johndoe");
    assert!(!auth_response.token.is_empty());

    // Test login with email
    let login_response = service
        .login("john@example.com".to_string(), "Password123".to_string())
        .await
        .unwrap();
    assert_eq!(login_response.user.username, "johndoe");
    assert!(!login_response.token.is_empty());

    // Test login with username
    let login_response2 = service
        .login("johndoe".to_string(), "Password123".to_string())
        .await
        .unwrap();
    assert_eq!(login_response2.user.email, "john@example.com");

    // Test login with wrong password
    let err = service
        .login("johndoe".to_string(), "wrongpass".to_string())
        .await
        .unwrap_err();
    assert_eq!(err.to_string(), "invalid credentials");
}

#[tokio::test]
async fn test_duplicate_registration() {
    let (group_store, user_groups_store) = create_stores();
    let user_repo = Arc::new(MockRepo::new(
        Arc::clone(&group_store),
        Arc::clone(&user_groups_store),
    ));
    let group_repo = Arc::new(MockGroupRepository::new(
        Arc::clone(&group_store),
        Arc::clone(&user_groups_store),
    ));
    let password_reset_repo = Arc::new(MockPasswordResetRepository);
    let jwt_service = Arc::new(keyrunes::services::jwt_service::JwtService::new(
        "test_secret",
    ));

    let service = UserService::new(
        user_repo.clone(),
        group_repo,
        password_reset_repo,
        jwt_service,
    );

    let req = RegisterRequest {
        email: "duplicate@example.com".to_string(),
        username: "duplicateuser".to_string(),
        password: "Password123".to_string(),
        first_login: Some(false),
    };

    // First registration should succeed
    service.register(req.clone()).await.unwrap();

    // Second registration with same email should fail
    let result = service.register(req).await;
    assert!(result.is_err());
    assert!(
        result
            .unwrap_err()
            .to_string()
            .contains("email already registered")
    );
}

#[tokio::test]
async fn test_password_validation() {
    let (group_store, user_groups_store) = create_stores();
    let user_repo = Arc::new(MockRepo::new(
        Arc::clone(&group_store),
        Arc::clone(&user_groups_store),
    ));
    let group_repo = Arc::new(MockGroupRepository::new(
        Arc::clone(&group_store),
        Arc::clone(&user_groups_store),
    ));
    let password_reset_repo = Arc::new(MockPasswordResetRepository);
    let jwt_service = Arc::new(keyrunes::services::jwt_service::JwtService::new(
        "test_secret",
    ));

    let service = UserService::new(user_repo, group_repo, password_reset_repo, jwt_service);

    // Test password too short
    let req = RegisterRequest {
        email: "short@example.com".to_string(),
        username: "shortpass".to_string(),
        password: "short".to_string(), // Too short
<<<<<<< HEAD
        first_login: false,
=======
        first_login: Some(false),
>>>>>>> 1c23a527
    };

    let result = service.register(req).await;
    assert!(result.is_err());
    assert_eq!(result.unwrap_err().to_string(), "password too short");
}

#[tokio::test]
async fn test_email_validation() {
    let (group_store, user_groups_store) = create_stores();
    let user_repo = Arc::new(MockRepo::new(
        Arc::clone(&group_store),
        Arc::clone(&user_groups_store),
    ));
    let group_repo = Arc::new(MockGroupRepository::new(
        Arc::clone(&group_store),
        Arc::clone(&user_groups_store),
    ));
    let password_reset_repo = Arc::new(MockPasswordResetRepository);
    let jwt_service = Arc::new(keyrunes::services::jwt_service::JwtService::new(
        "test_secret",
    ));

    let service = UserService::new(user_repo, group_repo, password_reset_repo, jwt_service);

    // Test invalid email
    let req = RegisterRequest {
        email: "invalid-email".to_string(), // Invalid email format
        username: "testuser".to_string(),
        password: "Password123".to_string(),
        first_login: Some(false),
    };

    let result = service.register(req).await;
    assert!(result.is_err());
    assert_eq!(result.unwrap_err().to_string(), "invalid email");
}

#[tokio::test]
async fn test_change_password() {
    let (group_store, user_groups_store) = create_stores();
    let user_repo = Arc::new(MockRepo::new(
        Arc::clone(&group_store),
        Arc::clone(&user_groups_store),
    ));
    let group_repo = Arc::new(MockGroupRepository::new(
        Arc::clone(&group_store),
        Arc::clone(&user_groups_store),
    ));
    let password_reset_repo = Arc::new(MockPasswordResetRepository);
    let jwt_service = Arc::new(keyrunes::services::jwt_service::JwtService::new(
        "test_secret",
    ));

    let service = UserService::new(
        user_repo.clone(),
        group_repo,
        password_reset_repo,
        jwt_service,
    );

    // Register a user
    let req = RegisterRequest {
        email: "change@example.com".to_string(),
        username: "changeuser".to_string(),
        password: "OldPassword123".to_string(),
        first_login: Some(true),
    };

    let auth_response = service.register(req).await.unwrap();
    let user_id = auth_response.user.user_id;

    // Change password
    let change_req = keyrunes::services::user_service::ChangePasswordRequest {
        current_password: "OldPassword123".to_string(),
        new_password: "NewPassword456".to_string(),
    };

    service.change_password(user_id, change_req).await.unwrap();

    // Verify login with new password
    let login_result = service
        .login(
            "change@example.com".to_string(),
            "NewPassword456".to_string(),
        )
        .await;
    assert!(login_result.is_ok());

    // Verify login with old password fails
    let old_login_result = service
        .login(
            "change@example.com".to_string(),
            "OldPassword123".to_string(),
        )
        .await;
    assert!(old_login_result.is_err());
}

#[tokio::test]
async fn admin_create_user_with_groups() {
    let (group_store, user_groups_store) = create_stores();
    let user_repo = Arc::new(MockRepo::new(
        Arc::clone(&group_store),
        Arc::clone(&user_groups_store),
    ));
    let group_repo = Arc::new(MockGroupRepository::new(
        Arc::clone(&group_store),
        Arc::clone(&user_groups_store),
    ));
    let password_reset_repo = Arc::new(MockPasswordResetRepository);
    let jwt_service = Arc::new(keyrunes::services::jwt_service::JwtService::new(
        "test_secret",
    ));

    let service = UserService::new(
        user_repo.clone(),
        group_repo.clone(),
        password_reset_repo,
        jwt_service,
    );

    let group_service = GroupService::new(group_repo);

    // Register superadmin
    let superadmin = service
        .create_user(
            CreateUserRequest {
                email: Email::try_from("admin@example.com").unwrap(),
                username: "admin".to_string(),
                password: Password::try_from("Password123").unwrap(),
                // Assign to 'superadmin' group by default
                groups: vec!["superadmin".to_string()],
            },
            None,
        )
        .await
        .unwrap();

    // create group
    let test_group = group_service
        .create_group(CreateGroupRequest {
            name: "test".to_string(),
            description: Some("Test Group".to_string()),
        })
        .await
        .unwrap();

    // Assert - group is now 3
    assert_eq!(group_store.lock().unwrap().len(), 3);

    // create user with test group
    let test_user = service
        .create_user(
            CreateUserRequest {
                email: Email::try_from("testuser@example.com").unwrap(),
                username: "testuser".to_string(),
                password: Password::try_from("Password123").unwrap(),
                groups: vec!["users".to_string(), test_group.name],
            },
            Some(superadmin.user_id),
        )
        .await;
    assert!(test_user.is_ok());
    let test_user = test_user.unwrap();

    assert_eq!(test_user.email, "testuser@example.com");
    assert_eq!(test_user.username, "testuser");
    assert_eq!(test_user.groups, &["users", "test"]);

    // create user with invalid group
    let test_user = service
        .create_user(
            CreateUserRequest {
                email: Email::try_from("testuser2@example.com").unwrap(),
                username: "testuser2".to_string(),
                password: Password::try_from("Password123").unwrap(),
                groups: vec!["users".to_string(), "invalid".to_string()],
            },
            Some(superadmin.user_id),
        )
        .await;
    assert!(test_user.is_err());
    assert_eq!(
        test_user.err().unwrap().to_string(),
        "invalid group specified: `invalid`"
    )
}<|MERGE_RESOLUTION|>--- conflicted
+++ resolved
@@ -113,7 +113,6 @@
         let user_groups = self.user_group_store.lock().unwrap();
         let user_groups: Vec<Group> = user_groups
             .iter()
-<<<<<<< HEAD
             .filter(|ug| ug.user_id == user_id)
             .map(|ug| {
                 groups
@@ -121,20 +120,6 @@
                     .cloned()
                     .find(|g| ug.group_id == g.group_id)
                     .unwrap()
-=======
-            .filter(|(uid, _)| *uid == user_id)
-            .map(|(_, gid)| Group {
-                group_id: *gid,
-                external_id: Uuid::new_v4(),
-                name: if *gid == 1 {
-                    "users".to_string()
-                } else {
-                    format!("group_{}", gid)
-                },
-                description: None,
-                created_at: Utc::now(),
-                updated_at: Utc::now(),
->>>>>>> 1c23a527
             })
             .collect();
         Ok(user_groups)
@@ -281,11 +266,7 @@
         email: "john@example.com".to_string(),
         username: "johndoe".to_string(),
         password: "Password123".to_string(),
-<<<<<<< HEAD
-        first_login: false, // Added missing field
-=======
         first_login: Some(false), // Added missing field
->>>>>>> 1c23a527
     };
 
     // Test registration
@@ -384,11 +365,7 @@
         email: "short@example.com".to_string(),
         username: "shortpass".to_string(),
         password: "short".to_string(), // Too short
-<<<<<<< HEAD
-        first_login: false,
-=======
         first_login: Some(false),
->>>>>>> 1c23a527
     };
 
     let result = service.register(req).await;
